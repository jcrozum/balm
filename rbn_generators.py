import networkx as nx
import numpy as np
import scipy as sp


def power_law_graph_generator(n_nodes: int, power: float = 3.0, seed: int = 0):
    """
    Function to generate a random graph with power-law out-degree distribution
    and a Poisson in-degree distribution.
    """
    rng = np.random.default_rng(seed)

    A = 1 / sp.special.zeta(power)  # normalization factor

    ks = []
    for i in range(n_nodes):
        rand = 1 - rng.random()  # (0.0, 1.0]
        k = 0
        val = 0
        while val < rand:
            k += 1
            val += A / k**power
            # reset and restart if the degree gets bigger than the number of nodes
            # this cuts off the tail of the power law distribution
            if k > n_nodes:
                rand = 1 - rng.random()  # (0.0, 1.0]
                k = 0
                val = 0
        ks.append(k)

    # print(ks)
    # print(np.average(ks))

    G = nx.DiGraph()
    while np.sum(ks) > 0:
        source, sink = rng.integers(0, n_nodes, 2)
        # if all the out degree is filled, find a new source
        while ks[source] == 0:
            source = rng.integers(0, n_nodes)
        # if the edge already exists, find a new sink
        while G.has_edge("n" + str(source), "n" + str(sink)):
            sink = rng.integers(0, n_nodes)

        G.add_edge("n" + str(source), "n" + str(sink))
        ks[source] = ks[source] - 1

    # nx.draw(G)
    # plt.show()

    # degrees = list(d for n, d in G.degree())
    # print(np.average(degrees))

    # G2 = G.copy()
    # removedNodes = []
    # largestSCC = max(nx.strongly_connected_components(G2), key = len)
    # for node in G2.nodes():
    #     if(node not in largestSCC):
    #         removedNodes.append(node)
    # G2.remove_nodes_from(removedNodes)

    return G


def add_negative_edges(G: nx.DiGraph, pNeg: float = 0.25, seed: int = 0):
    """
    Function to add negative edges to graph G
    inputs:
        G = Graph to add negative edges to
        pNeg = Probability that an edge is negative
        seed = Random number generator seed
    """
    rng = np.random.default_rng(seed)
    for E in G.edges():
        isNeg = rng.random()
        if isNeg < pNeg:
            G.edges()[E]["negative"] = True
        else:
            G.edges()[E]["negative"] = False


<<<<<<< HEAD
def generate_ncf_rule(G:nx.DiGraph, node:str, bias:float = 0.5, seed:int = 0) -> str:
=======
def generate_ncf_rule(
    G: nx.DiGraph, node: int, bias: float = 0.5, seed: int = 0
) -> str:
>>>>>>> ed14a18c
    """
    Function to write a nested canalyzing function for a node as a read-once function (RoF)
    inputs:
        G = Graph
        node = Node to generate rule for
        rng = Random number generator
        bias = Probability that the function input is sufficient (or sufficient inhibitor)
               of the output at each canalyzing depth. Also determines the ratio of 1 for
               constant nodes.
    output:
        String of nested canalyzing function for given node
    """
    rng = np.random.default_rng(seed)

    inputs = [e[0] for e in G.in_edges(node)]
    negative = [G.get_edge_data(x, node)["negative"] for x in inputs]
    n = len(inputs)
    if n == 0:
        rand = rng.random()
<<<<<<< HEAD
        val = 0
        if(rand < bias):
            val = 1
        return node + ", " + str(val)
    order = list(rng.choice(inputs, n, replace = False))
    funct = node + ", "
=======
        val = "false"
        if rand < bias:
            val = "true"
        return str(node) + ", " + val
    order = list(rng.choice(inputs, n, replace=False))
    funct = str(node) + ", "
>>>>>>> ed14a18c
    for i in range(len(order)):
        rand = rng.random()
        if rand < bias:
            if negative[inputs.index(order[i])]:
                funct += "!" + str(order[i]) + " & ("
            else:
                funct += str(order[i]) + " | ("
        else:
            if negative[inputs.index(order[i])]:
                funct += "!" + str(order[i]) + " | ("
            else:
                funct += str(order[i]) + " & ("
<<<<<<< HEAD
    funct = funct[:-3].rstrip()
    funct += ")"*(len(inputs)-1)
=======
    funct = funct.rstrip("& (|")
    funct += ")" * (len(inputs) - 1)
>>>>>>> ed14a18c
    return funct<|MERGE_RESOLUTION|>--- conflicted
+++ resolved
@@ -78,13 +78,9 @@
             G.edges()[E]["negative"] = False
 
 
-<<<<<<< HEAD
-def generate_ncf_rule(G:nx.DiGraph, node:str, bias:float = 0.5, seed:int = 0) -> str:
-=======
 def generate_ncf_rule(
     G: nx.DiGraph, node: int, bias: float = 0.5, seed: int = 0
 ) -> str:
->>>>>>> ed14a18c
     """
     Function to write a nested canalyzing function for a node as a read-once function (RoF)
     inputs:
@@ -104,21 +100,12 @@
     n = len(inputs)
     if n == 0:
         rand = rng.random()
-<<<<<<< HEAD
-        val = 0
-        if(rand < bias):
-            val = 1
-        return node + ", " + str(val)
-    order = list(rng.choice(inputs, n, replace = False))
-    funct = node + ", "
-=======
         val = "false"
         if rand < bias:
             val = "true"
         return str(node) + ", " + val
     order = list(rng.choice(inputs, n, replace=False))
     funct = str(node) + ", "
->>>>>>> ed14a18c
     for i in range(len(order)):
         rand = rng.random()
         if rand < bias:
@@ -131,11 +118,6 @@
                 funct += "!" + str(order[i]) + " | ("
             else:
                 funct += str(order[i]) + " & ("
-<<<<<<< HEAD
-    funct = funct[:-3].rstrip()
-    funct += ")"*(len(inputs)-1)
-=======
     funct = funct.rstrip("& (|")
     funct += ")" * (len(inputs) - 1)
->>>>>>> ed14a18c
     return funct