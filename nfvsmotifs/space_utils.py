--- conflicted
+++ resolved
@@ -51,11 +51,7 @@
                 return False
     return True
 
-<<<<<<< HEAD
 def percolate_space(network: BooleanNetwork, space: dict[str, int], strict_percolation: bool = True) -> tuple[dict[str, int], dict[str, int]]:
-=======
-def percolate_space(network: BooleanNetwork, space: dict[str, int]) -> tuple[dict[str, int], dict[str, int]]:
->>>>>>> 95b9db1b
     """
         Takes a Boolean network and a space (partial assignment of `0`/`1` 
         to the network variables). It then percolates the values in the given 
@@ -103,7 +99,6 @@
             if expression == PYEDA_TRUE or expression == PYEDA_FALSE: 
                 if var_name not in fixed:
                     # Fortunately, PyEDA resolves true as '1' and false as '0', 
-<<<<<<< HEAD
                     # so we can use a direct conversion.
                     fixed[var_name] = int(expression)
                     result[var_name] = int(expression)
@@ -113,13 +108,6 @@
                 if var_name in fixed and fixed[var_name] != int(expression):
                     conflicts[var_name] = int(expression)
     
-=======
-                    # so we can use this directly.
-                    result[var_name] = int(expression)
-                    done = False
-                if var_name in result and result[var_name] != int(expression):
-                    conflicts[var_name] = int(expression)
->>>>>>> 95b9db1b
     return (result, conflicts)
 
 def percolate_network(bn: BooleanNetwork, space: dict[str, int]) -> BooleanNetwork:
@@ -159,11 +147,7 @@
             # If the value is fixed, just use it as a value directly.
             if space[name] == 1:
                 new_expr = PYEDA_TRUE
-<<<<<<< HEAD
             elif space[name] == 0:
-=======
-            if space[name] == 0:
->>>>>>> 95b9db1b
                 new_expr = PYEDA_FALSE
             else:
                 raise ValueError(f'{space[name]=} is not a valid variable value')
