--- conflicted
+++ resolved
@@ -114,21 +114,11 @@
         return False
 
     return function_restrict(f, state).is_one()
-<<<<<<< HEAD
-    
-
-def dnf_function_is_true(dnf: list[dict[str, int]], state: dict[str, int]) -> bool:
-    """
-        Returns `True` if the given DNF function evaluates to `1` for the given 
-        state (or space). 
-=======
-
 
 def dnf_function_is_true(dnf: list[dict[str, int]], state: dict[str, int]) -> bool:
     """
     Returns `True` if the given DNF function evaluates to `1` for the given
     state (or space).
->>>>>>> d9685741
     """
     if len(dnf) == 0:
         return False
@@ -138,14 +128,6 @@
             return True
     return False
 
-<<<<<<< HEAD
-def remove_state_from_dnf(dnf: list[dict[str, int]], state: dict[str, int]) -> list[dict[str, int]]:
-    """
-        Removes all conjunctions that are True in the state
-    """
-    modified_dnf = []
-=======
-
 def remove_state_from_dnf(
     dnf: list[dict[str, int]], state: dict[str, int]
 ) -> list[dict[str, int]]:
@@ -153,7 +135,6 @@
     Removes all conjunctions that are True in the state
     """
     modified_dnf: list[dict[str, int]] = []
->>>>>>> d9685741
     for conjunction in dnf:
         if conjunction.items() <= state.items():
             pass
