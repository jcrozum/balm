from nfvsmotifs.drivers import *

def test_find_single_node_LDOIs():
    bn = BooleanNetwork.from_bnet("""
    S, S
    A, S | B
    B, A
    C, A | D
    D, C
    E, false
    """)
    LDOIs = find_single_node_LDOIs(bn)
<<<<<<< HEAD
    print(LDOIs)
    assert LDOIs[('S', 0)] == {'S': 0}
    assert LDOIs[('S', 1)] == {'S': 1, 'A': 1, 'B': 1, 'C': 1, 'D': 1}
    assert LDOIs[('A', 0)] == {'B': 0}
    assert LDOIs[('A', 1)] == {'A': 1, 'B': 1, 'C': 1, 'D': 1}
    assert LDOIs[('B', 0)] == {}
    assert LDOIs[('B', 1)] == {'B': 1, 'A': 1, 'C': 1, 'D': 1}
    assert LDOIs[('C', 0)] == {'D': 0}
    assert LDOIs[('C', 1)] == {'C': 1, 'D': 1}
    assert LDOIs[('D', 0)] == {}
=======
    assert LDOIs[('S', 0)] == {'S': 0}
    assert LDOIs[('S', 1)] == {'S': 1, 'A': 1, 'B': 1, 'C': 1, 'D': 1}
    assert LDOIs[('A', 0)] == {'A': 0, 'B': 0}
    assert LDOIs[('A', 1)] == {'A': 1, 'B': 1, 'C': 1, 'D': 1}
    assert LDOIs[('B', 0)] == {'B': 0}
    assert LDOIs[('B', 1)] == {'B': 1, 'A': 1, 'C': 1, 'D': 1}
    assert LDOIs[('C', 0)] == {'C': 0, 'D': 0}
    assert LDOIs[('C', 1)] == {'C': 1, 'D': 1}
    assert LDOIs[('D', 0)] == {'D': 0}
>>>>>>> 95b9db1b
    assert LDOIs[('D', 1)] == {'D': 1, 'C': 1}

def test_find_single_drivers():
    bn = BooleanNetwork.from_bnet("""
    S, S
    A, S | B
    B, A
    C, A | D
    D, C
    E, true
    """)
    LDOIs = find_single_node_LDOIs(bn)
<<<<<<< HEAD
    assert find_single_drivers({'A':0, 'B':0}, bn) == {('A', 0)}
    assert find_single_drivers({'A':0, 'B':0}, bn, LDOIs) == {('A', 0)}
    assert find_single_drivers({'A':1, 'B':1}, bn) == {('A', 1), ('B', 1), ('S', 1)}
    assert find_single_drivers({'A':1, 'B':1}, bn, LDOIs) == {('A', 1), ('B', 1), ('S', 1)}
    assert find_single_drivers({'C':0, 'D':0}, bn) == {('C', 0)}
    assert find_single_drivers({'C':0, 'D':0}, bn, LDOIs) == {('C', 0)}
    assert find_single_drivers({'C':1, 'D':1}, bn) == {('A', 1), ('B', 1), ('C', 1), ('D', 1), ('S', 1)}
    assert find_single_drivers({'C':1, 'D':1}, bn, LDOIs) == {('A', 1), ('B', 1), ('C', 1), ('D', 1), ('S', 1)}
=======
    assert find_single_drivers({'A':0, 'B':0}, bn) == [('A', 0)]
    assert find_single_drivers({'A':0, 'B':0}, bn, LDOIs) == [('A', 0)]
    assert find_single_drivers({'A':1, 'B':1}, bn) == [('A', 1), ('B', 1), ('S', 1)]
    assert find_single_drivers({'A':1, 'B':1}, bn, LDOIs) == [('A', 1), ('B', 1), ('S', 1)]
    assert find_single_drivers({'C':0, 'D':0}, bn) == [('C', 0)]
    assert find_single_drivers({'C':0, 'D':0}, bn, LDOIs) == [('C', 0)]
    assert find_single_drivers({'C':1, 'D':1}, bn) == [('A', 1), ('B', 1), ('C', 1), ('D', 1), ('S', 1)]
    assert find_single_drivers({'C':1, 'D':1}, bn, LDOIs) == [('A', 1), ('B', 1), ('C', 1), ('D', 1), ('S', 1)]
>>>>>>> 95b9db1b
<|MERGE_RESOLUTION|>--- conflicted
+++ resolved
@@ -10,7 +10,6 @@
     E, false
     """)
     LDOIs = find_single_node_LDOIs(bn)
-<<<<<<< HEAD
     print(LDOIs)
     assert LDOIs[('S', 0)] == {'S': 0}
     assert LDOIs[('S', 1)] == {'S': 1, 'A': 1, 'B': 1, 'C': 1, 'D': 1}
@@ -21,17 +20,6 @@
     assert LDOIs[('C', 0)] == {'D': 0}
     assert LDOIs[('C', 1)] == {'C': 1, 'D': 1}
     assert LDOIs[('D', 0)] == {}
-=======
-    assert LDOIs[('S', 0)] == {'S': 0}
-    assert LDOIs[('S', 1)] == {'S': 1, 'A': 1, 'B': 1, 'C': 1, 'D': 1}
-    assert LDOIs[('A', 0)] == {'A': 0, 'B': 0}
-    assert LDOIs[('A', 1)] == {'A': 1, 'B': 1, 'C': 1, 'D': 1}
-    assert LDOIs[('B', 0)] == {'B': 0}
-    assert LDOIs[('B', 1)] == {'B': 1, 'A': 1, 'C': 1, 'D': 1}
-    assert LDOIs[('C', 0)] == {'C': 0, 'D': 0}
-    assert LDOIs[('C', 1)] == {'C': 1, 'D': 1}
-    assert LDOIs[('D', 0)] == {'D': 0}
->>>>>>> 95b9db1b
     assert LDOIs[('D', 1)] == {'D': 1, 'C': 1}
 
 def test_find_single_drivers():
@@ -44,7 +32,6 @@
     E, true
     """)
     LDOIs = find_single_node_LDOIs(bn)
-<<<<<<< HEAD
     assert find_single_drivers({'A':0, 'B':0}, bn) == {('A', 0)}
     assert find_single_drivers({'A':0, 'B':0}, bn, LDOIs) == {('A', 0)}
     assert find_single_drivers({'A':1, 'B':1}, bn) == {('A', 1), ('B', 1), ('S', 1)}
@@ -52,14 +39,4 @@
     assert find_single_drivers({'C':0, 'D':0}, bn) == {('C', 0)}
     assert find_single_drivers({'C':0, 'D':0}, bn, LDOIs) == {('C', 0)}
     assert find_single_drivers({'C':1, 'D':1}, bn) == {('A', 1), ('B', 1), ('C', 1), ('D', 1), ('S', 1)}
-    assert find_single_drivers({'C':1, 'D':1}, bn, LDOIs) == {('A', 1), ('B', 1), ('C', 1), ('D', 1), ('S', 1)}
-=======
-    assert find_single_drivers({'A':0, 'B':0}, bn) == [('A', 0)]
-    assert find_single_drivers({'A':0, 'B':0}, bn, LDOIs) == [('A', 0)]
-    assert find_single_drivers({'A':1, 'B':1}, bn) == [('A', 1), ('B', 1), ('S', 1)]
-    assert find_single_drivers({'A':1, 'B':1}, bn, LDOIs) == [('A', 1), ('B', 1), ('S', 1)]
-    assert find_single_drivers({'C':0, 'D':0}, bn) == [('C', 0)]
-    assert find_single_drivers({'C':0, 'D':0}, bn, LDOIs) == [('C', 0)]
-    assert find_single_drivers({'C':1, 'D':1}, bn) == [('A', 1), ('B', 1), ('C', 1), ('D', 1), ('S', 1)]
-    assert find_single_drivers({'C':1, 'D':1}, bn, LDOIs) == [('A', 1), ('B', 1), ('C', 1), ('D', 1), ('S', 1)]
->>>>>>> 95b9db1b
+    assert find_single_drivers({'C':1, 'D':1}, bn, LDOIs) == {('A', 1), ('B', 1), ('C', 1), ('D', 1), ('S', 1)}